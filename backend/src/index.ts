import express from 'express';
import cors from 'cors';
import helmet from 'helmet';
import morgan from 'morgan';
import rateLimit from 'express-rate-limit';
import dotenv from 'dotenv';
<<<<<<< HEAD
import { connectDB, disconnectDB } from './config/database';
=======
import { validateEnv } from './config';
import { errorHandler } from './middleware/errorHandler';
import apiRoutes from './routes';
>>>>>>> c44e1114

// Load environment variables
dotenv.config();

// Validate environment variables
const config = validateEnv();

const app = express();

// Rate limiting
const limiter = rateLimit({
  windowMs: config.rateLimitWindowMs,
  max: config.rateLimitMax,
  message: {
    error: 'Too many requests from this IP, please try again later.',
  },
});

// Security and middleware
app.use(helmet());
app.use(cors({
  origin: config.corsOrigin,
  credentials: true,
}));
app.use(limiter);
app.use(morgan(config.nodeEnv === 'production' ? 'combined' : 'dev'));
app.use(express.json({ limit: '10mb' }));
app.use(express.urlencoded({ extended: true, limit: '10mb' }));

// API routes with versioning
app.use('/api/v1', apiRoutes);

// Legacy health check endpoint for backwards compatibility
app.get('/health', (_req, res) => {
  res.redirect('/api/v1/health');
});

// Catch-all for undefined routes
app.use('*', (_req, res) => {
  res.status(404).json({
    success: false,
    error: 'API endpoint not found',
    message: 'Please check the API documentation for available endpoints.',
  });
});

// Error handling middleware (must be last)
app.use(errorHandler);

// Start server
<<<<<<< HEAD
const startServer = async () => {
  try {
    // Connect to database
    await connectDB();
    
    app.listen(PORT, () => {
      console.log(`🚀 Server running on port ${PORT}`);
      console.log(`📖 Health check: http://localhost:${PORT}/health`);
      console.log(`🔗 API: http://localhost:${PORT}/api`);
      console.log(`💾 Database: Connected to PostgreSQL`);
    });
  } catch (error) {
    console.error('Failed to start server:', error);
    process.exit(1);
  }
};

// Graceful shutdown
process.on('SIGTERM', async () => {
  console.log('SIGTERM received, shutting down gracefully');
  await disconnectDB();
  process.exit(0);
});

process.on('SIGINT', async () => {
  console.log('SIGINT received, shutting down gracefully');
  await disconnectDB();
  process.exit(0);
});
=======
if (require.main === module) {
  app.listen(config.port, () => {
    console.log(`🚀 Server running on port ${config.port}`);
    console.log(`📖 Environment: ${config.nodeEnv}`);
    console.log(`🔗 Health check: http://localhost:${config.port}/api/v1/health`);
    console.log(`🔗 API: http://localhost:${config.port}/api/v1`);
  });
}
>>>>>>> c44e1114

startServer();

export default app;<|MERGE_RESOLUTION|>--- conflicted
+++ resolved
@@ -4,13 +4,10 @@
 import morgan from 'morgan';
 import rateLimit from 'express-rate-limit';
 import dotenv from 'dotenv';
-<<<<<<< HEAD
 import { connectDB, disconnectDB } from './config/database';
-=======
 import { validateEnv } from './config';
 import { errorHandler } from './middleware/errorHandler';
 import apiRoutes from './routes';
->>>>>>> c44e1114
 
 // Load environment variables
 dotenv.config();
@@ -61,7 +58,6 @@
 app.use(errorHandler);
 
 // Start server
-<<<<<<< HEAD
 const startServer = async () => {
   try {
     // Connect to database
@@ -91,7 +87,7 @@
   await disconnectDB();
   process.exit(0);
 });
-=======
+
 if (require.main === module) {
   app.listen(config.port, () => {
     console.log(`🚀 Server running on port ${config.port}`);
@@ -100,7 +96,6 @@
     console.log(`🔗 API: http://localhost:${config.port}/api/v1`);
   });
 }
->>>>>>> c44e1114
 
 startServer();
 
